--- conflicted
+++ resolved
@@ -1,14 +1,11 @@
 # pkgdown 1.1.0.9000
 
-<<<<<<< HEAD
 * htmlwidgets (e.g., leaflet) can now be used in Rd `@examples`. See
   `test-widgets` for examples.
 
-=======
 * `build_reference_index()`: Selectors that do not match topics now generate a warning.
   If none of the specified selectors have a match, no topics are selected (#728).
   
->>>>>>> 88eacb1c
 * Support of multiple arguments in `\Sexpr{}` was fixed, eliminating `x must be a
   string or a R connection` errors when using `\doi` Rd tags (#738).
 
