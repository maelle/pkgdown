--- conflicted
+++ resolved
@@ -1,11 +1,9 @@
 # pkgdown (development version)
 
-<<<<<<< HEAD
 * `autolink_html()` is (soft) deprecated. Please use 
   `downlit::downlit_html_path()` instead.
-=======
+
 * Suppressing CRAN dates in news file now actualy works.
->>>>>>> 307a4e35
 
 * All HTTP requests are now retried upon failure (@jameslamb, #1305).
 
