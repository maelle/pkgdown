--- conflicted
+++ resolved
@@ -1,10 +1,8 @@
 # pkgdown (development version)
 
-<<<<<<< HEAD
 * pkgdown now escapes html and linkifies links in comments in author info from DESCRIPTION (@maelle, #1204)
-=======
+
 * add support for navbar submenus: you can create submenus following the convention established in [rstudio/rmarkdown#721](https://github.com/rstudio/rmarkdown/issues/721) (@ijlyttle, @wendtke, #1213)
->>>>>>> 42bd8ad4
 
 * pkgdown now uses the ORCiD logo included in Font Awesome 5.11 instead of 
   querying it from members.orcid.org (@bisaloo, #1153)
